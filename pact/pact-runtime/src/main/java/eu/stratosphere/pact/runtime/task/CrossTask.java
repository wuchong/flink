--- conflicted
+++ resolved
@@ -485,8 +485,6 @@
 						innerInput.reset();
 					}
 				} while (!this.taskCanceled && moreOuterBlocks);
-<<<<<<< HEAD
-=======
 			} else {
 				// inner input is empty, clear outer input to close channel
 				LOG.debug("Inner input is empty, we must clear the outer input as well to close the channel");
@@ -495,7 +493,6 @@
 						outerInput.next();
 					}
 				} while(outerInput.nextBlock());
->>>>>>> b87142ed
 			}
 				
 			// close stub implementation
